--- conflicted
+++ resolved
@@ -20,12 +20,8 @@
 pytket-qiskit = {version = ">=0.50", optional = true}
 websockets = ">11,<14"
 pydantic-settings = "^2"
-<<<<<<< HEAD
-quantinuum-schemas = "^1.1"
+quantinuum-schemas = "^2.0"
 hugr = "^0.10.2"
-=======
-quantinuum-schemas = "^2.0"
->>>>>>> bebc968a
 
 [tool.poetry.group.dev.dependencies]
 jupyter = "^1.0.0"
