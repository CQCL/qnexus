--- conflicted
+++ resolved
@@ -23,7 +23,7 @@
     "pydantic-settings >=2, <3.0",
     "quantinuum-schemas >=2.1, <3.0",
     "hugr >=0.11.4, <1.0.0",
-    "guppylang >=0.17.0, <1.0.0",
+    "guppylang >=0.18.0, <1.0.0",
 ]
 
 [project.optional-dependencies]
@@ -50,62 +50,12 @@
 ]
 
 
-<<<<<<< HEAD
 [project.urls]
 homepage = "https://github.com/CQCL/qnexus"
 repository = "https://github.com/CQCL/qnexus"
 documentation = "https://nexus.quantinuum.com/docs"
 
 [project.scripts]
-=======
-[tool.poetry.dependencies]
-python = ">=3.10,<3.13"
-pydantic = "^2.4"
-colorama = "^0.4"
-click = "^8.1"
-httpx = "^0"
-pandas = "^2"
-nest-asyncio = "^1.6"
-rich = "^13.6"
-pytket = "^1.34"
-pytket-qiskit = {version = ">=0.50", optional = true}
-websockets = ">11,<14"
-pydantic-settings = "^2"
-quantinuum-schemas = "^2.1"
-hugr = "^0.11.4"
-guppylang = "^0.18.0"
-
-[tool.poetry.group.dev.dependencies]
-jupyter = "^1.0.0"
-isort = "^5.12.0"
-pytest = "^7.4.3"
-pytest-randomly = "^3.15.0"
-respx = "^0.22"
-black = "^23.11.0"
-mypy = "^1.10.0"
-pylint = "^3.1.0"
-pandas-stubs = "^2.2.1.240316"
-types-colorama = "^0.4.15.20240311"
-pytest-cov = "^5.0.0"
-pytest-html = "^4.1.1"
-pytest-icdiff = "^0.9"
-pytest-timeout = "^2.3.1"
-pytest-rerunfailures = "^14.0"
-twine = "^5.1.1"
-
-
-[tool.poetry.extras]
-qiskit = ["pytket-qiskit"]
-
-[[tool.poetry.source]]
-name = "PyPI"
-priority = "primary"
-
-[tool.pytest.ini_options]
-addopts = "--doctest-modules"
-
-[tool.poetry.scripts]
->>>>>>> f73a4369
 qnx = "qnexus.cli:entrypoint"
 
 [build-system]
