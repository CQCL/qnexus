[tool.poetry]
name = "qnexus"
version = "0.12.0"
description = "Quantinuum Nexus python client."
authors = ["Vanya Eccles <vanya.eccles@quantinuum.com>", "Aidan Keay <aidan.keay@quantinuum.com>", "John Children <john.children@quantinuum.com>"]
license = "Apache-2.0"
documentation = "https://nexus.quantinuum.com/docs"
readme = "quickstart.md"

[tool.poetry.dependencies]
python = ">=3.10,<3.13"
pydantic = "^2.4"
colorama = "^0.4"
click = "^8.1"
httpx = "^0"
pandas = "^2"
nest-asyncio = "^1.6"
rich = "^13.6"
pytket = "^1.34"
pytket-qiskit = {version = ">=0.50", optional = true}
websockets = ">11,<14"
pydantic-settings = "^2"
<<<<<<< HEAD
#quantinuum-schemas = "^2.0"
quantinuum-schemas = {path="../quantinuum-schemas"}
hugr = "^0.10.2"
guppylang = "^0.16.0"
=======
quantinuum-schemas = "^2.0"
hugr = "^0.11.1"
>>>>>>> 15075e4f

[tool.poetry.group.dev.dependencies]
jupyter = "^1.0.0"
isort = "^5.12.0"
pytest = "^7.4.3"
pytest-randomly = "^3.15.0"
respx = "^0.20.2"
black = "^23.11.0"
mypy = "^1.10.0"
pylint = "^3.1.0"
pandas-stubs = "^2.2.1.240316"
types-colorama = "^0.4.15.20240311"
pytest-cov = "^5.0.0"
pytest-html = "^4.1.1"
pytest-icdiff = "^0.9"
pytest-timeout = "^2.3.1"
pytest-rerunfailures = "^14.0"
twine = "^5.1.1"
#eldarion = { version = "^0.2.0rc1", source = "artifactory" }


[tool.poetry.extras]
qiskit = ["pytket-qiskit"]

[[tool.poetry.source]]
name = "PyPI"
priority = "primary"

#[[tool.poetry.source]]
#name = "artifactory"
#url = "https://quantinuumsw.jfrog.io/artifactory/api/pypi/pypi_local/simple/"
#priority = "supplemental"

[tool.pytest.ini_options]
addopts = "--doctest-modules"

[tool.poetry.scripts]
qnx = "qnexus.cli:entrypoint"

[build-system]
requires = ["poetry-core"]
build-backend = "poetry.core.masonry.api"<|MERGE_RESOLUTION|>--- conflicted
+++ resolved
@@ -20,15 +20,10 @@
 pytket-qiskit = {version = ">=0.50", optional = true}
 websockets = ">11,<14"
 pydantic-settings = "^2"
-<<<<<<< HEAD
 #quantinuum-schemas = "^2.0"
 quantinuum-schemas = {path="../quantinuum-schemas"}
-hugr = "^0.10.2"
-guppylang = "^0.16.0"
-=======
-quantinuum-schemas = "^2.0"
 hugr = "^0.11.1"
->>>>>>> 15075e4f
+guppylang = "^0.17.0"
 
 [tool.poetry.group.dev.dependencies]
 jupyter = "^1.0.0"
