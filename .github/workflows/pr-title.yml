--- conflicted
+++ resolved
@@ -28,17 +28,9 @@
         pull-requests: write
       steps:
         - name: Comment on Pull Request
-<<<<<<< HEAD
-          run: |
-            gh pr comment --create-if-none --edit-last ${{ github.event.pull_request.number }} \
-              --body "Hello and thank you for making a PR to qnexus! :wave:\nA maintainer will review and run integration tests if required."
-          env:
-            GITHUB_TOKEN: ${{ secrets.GITHUB_TOKEN }}
-=======
           uses: thollander/actions-comment-pull-request@v3
           with:
             comment-tag: hello
             message: |
               Hello and thank you for making a PR to qnexus! :wave:
-              A maintainer will review and run integration tests if required.
->>>>>>> f0963f1b
+              A maintainer will review and run integration tests if required.