--- conflicted
+++ resolved
@@ -2,11 +2,7 @@
 
 from collections import Counter
 from datetime import datetime
-<<<<<<< HEAD
 from typing import Callable
-=======
-from pathlib import Path
->>>>>>> 51b43572
 
 import pyqir
 from pytket.backends.backendinfo import BackendInfo
@@ -168,62 +164,48 @@
 
         assert result_ref.get_input().id == qir_program_ref.id
 
-<<<<<<< HEAD
         qir_result = qnx.jobs.results(job_ref)[0].download_result()
         assert isinstance(qir_result, BackendResult)
         assert qir_result.get_counts() == Counter({(0, 0, 0): 10})
         assert qir_result.get_bitlist() == [Bit("c", 2), Bit("c", 1), Bit("c", 0)]
-=======
-    qir_result = qnx.jobs.results(job_ref)[0].download_result()
-    assert isinstance(qir_result, BackendResult)
-    assert qir_result.get_counts() == Counter({(0, 0, 0): 10})
-    assert qir_result.get_bitlist() == [Bit("c", 2), Bit("c", 1), Bit("c", 0)]
 
 
 def test_execution_on_NG_devices(
-    _authenticated_nexus: None,
-    qa_project_name: str,
+    test_case_name: str,
+    create_qir_in_project: Callable,
+    qa_qir_bitcode: bytes,
 ) -> None:
     """Test execution on NG devices, specifically to focus on getting the results"""
-    project_ref = qnx.projects.get_or_create(name=qa_project_name)
-
-    qir_ref = qnx.qir.upload(
-        qir=make_qir_bitcode_from_file("RandomWalkPhaseEstimation.ll"),
-        name="ng_qir_module_name",
-        project=project_ref,
-    )
-
-    qir_program_ref = qnx.qir.get(id=qir_ref.id)
-
-    job_ref = qnx.start_execute_job(
-        programs=[qir_program_ref],
-        n_shots=[10],
-        backend_config=qnx.QuantinuumConfig(device_name="Helios-1E", max_cost=10),
-        project=project_ref,
-        name=f"QA Test QIR job from {datetime.now()}",
-    )
-
-    qnx.jobs.wait_for(job_ref)
-
-    results = qnx.jobs.results(job_ref)[0].download_result()
-    # Assert this is a QIR compliant result
-    assert isinstance(results, QIRResult)
-    assert results.results.startswith("HEADER\tschema_id\tlabeled")
-    # Can't assert the value is the same, so just check the output is there
-    assert "OUTPUT\tDOUBLE" in results.results
-
-    v4_results = qnx.jobs.results(job_ref)[0].download_result(
-        version=ResultVersions.RAW
-    )
-    # Assert this is in v4 format
-    assert isinstance(v4_results, QsysResult)
-    assert v4_results.results[0].entries[0][0] == "USER:FLOAT:d0"
-
-
-def make_qir_bitcode_from_file(filename: str) -> bytes:
-    with open(
-        Path(__file__).parent.resolve() / "data" / filename,
-        "r",
-    ) as file:
-        return pyqir.Module.from_ir(pyqir.Context(), file.read()).bitcode
->>>>>>> 51b43572
+
+    project_name = f"project for {test_case_name}"
+    qir_name = f"qir for {test_case_name}"
+
+    with create_qir_in_project(
+        project_name=project_name,
+        qir_name=qir_name,
+        qir=qa_qir_bitcode,
+    ) as qir_ref:
+
+        job_ref = qnx.start_execute_job(
+            programs=[qir_ref],
+            n_shots=[10],
+            backend_config=qnx.QuantinuumConfig(device_name="Helios-1E", max_cost=10),
+            project=project_ref,
+            name=f"qir job for {test_case_name}",
+        )
+
+        qnx.jobs.wait_for(job_ref)
+
+        results = qnx.jobs.results(job_ref)[0].download_result()
+        # Assert this is a QIR compliant result
+        assert isinstance(results, QIRResult)
+        assert results.results.startswith("HEADER\tschema_id\tlabeled")
+        # Can't assert the value is the same, so just check the output is there
+        assert "OUTPUT\tDOUBLE" in results.results
+
+        v4_results = qnx.jobs.results(job_ref)[0].download_result(
+            version=ResultVersions.RAW
+        )
+        # Assert this is in v4 format
+        assert isinstance(v4_results, QsysResult)
+        assert v4_results.results[0].entries[0][0] == "USER:FLOAT:d0"