"""Tests related to running jobs against QSys devices."""

from datetime import datetime
from typing import Any, cast, Callable

from guppylang import guppy  # type: ignore
from guppylang.std.builtins import result
from guppylang.std.quantum import cx, h, measure, qubit, x, z
from hugr.qsystem.result import QsysResult
from pytket.backends.backendinfo import BackendInfo
from quantinuum_schemas.models.backend_config import SeleneQuestConfig

import qnexus as qnx
from qnexus.models.references import HUGRRef, ResultVersions


def prepare_teleportation() -> Any:
    """Prepares the teleportation circuit."""

    @guppy
    def bell() -> tuple[qubit, qubit]:
        """Constructs a bell state."""
        q1, q2 = qubit(), qubit()
        h(q1)
        cx(q1, q2)
        return q1, q2

    @guppy
    def main() -> None:
        src = qubit()
        x(src)
        alice, bob = bell()

        cx(src, alice)
        h(src)
        if measure(alice):
            x(bob)
        if measure(src):
            z(bob)

        result("teleported", measure(bob))  # type: ignore

    return main.compile()  # type: ignore


def test_guppy_execution(
    test_case_name: str,
    create_project: Callable,
) -> None:
    """Test the execution of a guppy program
    on a next-generation QSys device."""

    with create_project(f"project for {test_case_name}") as project_ref:

        n_qubits = 3
        n_shots = 10

        hugr_ref = qnx.hugr.upload(
            hugr_package=prepare_teleportation(),
            name=f"hugr for {test_case_name}",
            project=project_ref,
        )

        job_ref = qnx.start_execute_job(
            programs=[hugr_ref],
            n_shots=[n_shots],
            backend_config=SeleneQuestConfig(n_qubits=n_qubits),
            project=project_ref,
            name=f"selene job for {test_case_name}",
        )

        qnx.jobs.wait_for(job_ref)

        results = qnx.jobs.results(job_ref)

        assert len(results) == 1
        result_ref = results[0]

        assert isinstance(result_ref.download_backend_info(), BackendInfo)
        assert isinstance(result_ref.get_input(), HUGRRef)

        assert result_ref.get_input().id == hugr_ref.id

        qsys_result = cast(QsysResult, result_ref.download_result())
        assert len(qsys_result.results) == n_shots
        assert qsys_result.results[0].entries[0][0] == "teleported"
        assert qsys_result.results[0].entries[0][1] == 1

<<<<<<< HEAD
        # check some QsysResults functionality
        assert len(qsys_result.collated_counts().items()) > 0
=======
    # check some QsysResults functionality
    assert len(qsys_result.collated_counts().items()) > 0

    # Assert we can get the same result for v4 results
    v4_qsys_result = cast(
        QsysResult, result_ref.download_result(version=ResultVersions.RAW)
    )
    assert len(v4_qsys_result.results) == n_shots
    assert v4_qsys_result.results[0].entries[0][0] == "USER:BOOL:teleported"
    assert v4_qsys_result.results[0].entries[0][1] == 1

    # This doesn't seem to work with v4 results, thinks everything is going to be a bit.
    # assert len(qsys_result.collated_counts().items()) > 0
>>>>>>> 51b43572
<|MERGE_RESOLUTION|>--- conflicted
+++ resolved
@@ -86,21 +86,16 @@
         assert qsys_result.results[0].entries[0][0] == "teleported"
         assert qsys_result.results[0].entries[0][1] == 1
 
-<<<<<<< HEAD
         # check some QsysResults functionality
         assert len(qsys_result.collated_counts().items()) > 0
-=======
-    # check some QsysResults functionality
-    assert len(qsys_result.collated_counts().items()) > 0
 
-    # Assert we can get the same result for v4 results
-    v4_qsys_result = cast(
-        QsysResult, result_ref.download_result(version=ResultVersions.RAW)
-    )
-    assert len(v4_qsys_result.results) == n_shots
-    assert v4_qsys_result.results[0].entries[0][0] == "USER:BOOL:teleported"
-    assert v4_qsys_result.results[0].entries[0][1] == 1
+        # Assert we can get the same result for v4 results
+        v4_qsys_result = cast(
+            QsysResult, result_ref.download_result(version=ResultVersions.RAW)
+        )
+        assert len(v4_qsys_result.results) == n_shots
+        assert v4_qsys_result.results[0].entries[0][0] == "USER:BOOL:teleported"
+        assert v4_qsys_result.results[0].entries[0][1] == 1
 
-    # This doesn't seem to work with v4 results, thinks everything is going to be a bit.
-    # assert len(qsys_result.collated_counts().items()) > 0
->>>>>>> 51b43572
+        # This doesn't seem to work with v4 results, thinks everything is going to be a bit.
+        # assert len(qsys_result.collated_counts().items()) > 0